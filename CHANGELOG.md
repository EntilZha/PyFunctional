# Changelog

## Release 1.6

<<<<<<< HEAD
- Added Python version to GitHub Action workflow job steps and set Black to show required formatting changes
=======
- Upgraded pre-commit hooks (pre-commit-hooks to `v5.0.0` and ruff-pre-commit to `v0.6.0`)
- Added [run-test.sh](run-tests.sh) script that runs all checks on code
- Added support for Python 3.12 and 3.13 by upgrading Pylint and disabling/fixing Pylint errors
>>>>>>> f37c2f14
- Corrected and improved language consistency in [readme](README.md) and `CHANGELOG.md`

## Release 1.5

## Release 1.4

- Added support for empty sequence expressions `seq()`, `pseq()` (#159)
- Added `no_wrap` option to `head()`, `head_option()`, `first()`, `last()` and `last_option()`, as well as to `seq()`, `pseq()` and `Sequence` constructor

## Release 1.3.0

- Added precompute attribute to reverse transformation (#137)
- Updated setup.py dill to requirements.txt (#138)
- Docstring of tail fixed (#140)
- Added extend feature (#144)

## Release 1.2.0

- Fixed Broken link in readme
- Loosened version requirements #129
- Fixed lint errors
- Fixed StopIteration errors for Python 3.7 #132
- Dropped support for python 3.4

## Release 1.1.3

- Fixed bug in `partition` https://github.com/EntilZha/PyFunctional/issues/124

## Release 1.1.0

- Implemented optimized version of `reduce_by_key`
- Implemented `count_by_key`
- Implemented `count_by_value`
- Implemented `accumulate` https://github.com/EntilZha/PyFunctional/pull/104
- Added support for variance on versions of certain packages: https://github.com/EntilZha/PyFunctional/pull/117 and https://github.com/EntilZha/PyFunctional/pull/116
- Various typo fixes
- Various CI fixes
- Dropped CI testing and official support for Python 3.3
- Made import much faster by loading pandas more lazily https://github.com/EntilZha/PyFunctional/issues/99

### Bug Fixes

- Fixed bug in `grouped` https://github.com/EntilZha/PyFunctional/pull/123
- Fixed bug in `to_csv` https://github.com/EntilZha/PyFunctional/pull/123
- Fixed bug with incorrect wrapping of pandas dataframes https://github.com/EntilZha/PyFunctional/pull/122
- Fixed issue with `first/head` evaluating entire sequence https://github.com/EntilZha/PyFunctional/commit/fb8f3686cf94f072f4e6ed23a361952de1447dc8

## Release 1.0.0

Reaching `1.0` primarily means that API stability has been reached, so I don't expect to run into many new breaking changes.

### New Features

- Added optional initial value for `reduce` (https://github.com/EntilZha/PyFunctional/issues/86)
- Added table of contents to readme (https://github.com/EntilZha/PyFunctional/issues/88)
- Added data interchange tutorial with pandas (https://github.com/EntilZha/PyFunctional/blob/master/examples/PyFunctional-pandas-tutorial.ipynb)
- Implemented `itertools.starmap` as `Sequence.starmap` and `Sequence.smap` (https://github.com/EntilZha/PyFunctional/issues/90)
- Added interface to `csv.DictReader` via `seq.csv_dict_reader` (https://github.com/EntilZha/PyFunctional/issues/92)
- Improved `_html_repr_`, `show` and `tabulate` by auto detecting named tuples as column names (https://github.com/EntilZha/PyFunctional/issues/91)
- Improved `_html_repr_` and `show` to tell the user 10 of N rows are being shown if there are more than 10 rows (https://github.com/EntilZha/PyFunctional/issues/94)

### Dependencies and Supported Python Versions

- Bumped version dependencies (https://github.com/EntilZha/PyFunctional/issues/89)
- Added Python 3.6 via Travis CI testing

## Release 0.8.0

### New Features

- Implemented pretty html repr for Jupyter
- Implemented proper parsing of pandas DataFrames
- Added feature to detect when it's possible to pretty print a table and do so
- `list`/`to_list` have a parameter `n` to limit number of results

### Bug Fixes

- Fixed bug where `grouped` unnecessarily forces precomputation of sequence
- Removed package installations from default requirements that sometimes break installation on barebones systems in python 2.7

## Release 0.7.0

### New Features

- Auto parallelization by using `pseq` instead of `seq`. Details at https://github.com/EntilZha/PyFunctional/issues/47
- Parallel functions: `map`, `select`, `filter`, `filter_not`, `where`, `flatten`, and `flat_map`
- Compressed file IO support for `gzip`/`lzma`/`bz2` as detailed at https://github.com/EntilZha/PyFunctional/issues/54
- Cartesian product from `itertools.product` implemented as `Pipeline.cartesian`
- Website at [pyfunctional.pedro.ai](http://pyfunctional.pedro.ai) and docs at [docs.pyfunctional.pedro.ai](http://docs.pyfunctional.pedro.ai)

### Bug Fixes

- No option for encoding in `to_json` https://github.com/EntilZha/PyFunctional/issues/70

### Internal Changes

- Pinned versions of all dependencies

### Contributors

- Thanks to [versae](https://github.com/versae) for implementing most of the `pseq` feature!
- Thanks to [ChuyuHsu](https://github.com/ChuyuHsu) for implementing large parts of the compression feature!

## Release 0.6.0

### New Features

- Added support for reading to and from SQLite databases
- Changed project name from `ScalaFunctional` to `PyFunctional` 
- Added `to_pandas` call integration

### Internal Changes

- Changed code quality check service

## Release 0.5.0

### New Features

- Added delimiter option on `to_file`
- `Sequence.sliding` to create a sliding window from a list of elements

### Internal Changes

- Changed all relative imports to absolute imports with `__future__.absolute_import`

### Bug Fixes

- Fixed case where `_wrap` is changing named tuples to arrays when it should preserve them
- Fixed documentation on `to_file` which incorrectly copied from `seq.open` delimiter parameter
- Fixed `Sequence.zip_with_index` behavior, which used to mimic `enumerate` by zipping on the left side
  while Scala and Spark zip on the right side. This introduces different but more flexible
  behavior in combination with `enumerate`. A start parameter was also added like in `enumerate`

## Release 0.4.1

Fixed python 3 build error due to wheel installation of enum34. Package no longer depends on enum34

## Release 0.4.0

### New Features

- Official and tested support for python 3.5. Thus `ScalaFunctional` is tested on Python 2.7, 3.3,
  3.4, 3.5, pypy, and pypy3
- `aggregate` from LINQ
- `order_by` from LINQ
- `where` from LINQ
- `select` from LINQ
- `average` from LINQ
- `sum` modified to allow LINQ projected sum
- `product` modified to allow LINQ projected product
- `seq.jsonl` to read jsonl files
- `seq.json` to read json files
- `seq.open` to read files
- `seq.csv` to read csv files
- `seq.range` to create range sequences
- `Sequence.to_jsonl` to save jsonl files
- `Sequence.to_json` to save json files
- `Sequence.to_file` to save files
- `Sequence.to_csv` to save csv files
- Improved documentation with more examples and mention LINQ explicitly
- Changed PyPi keywords to improve discoverability
- Created [Google groups mailing list](https://groups.google.com/forum/#!forum/scalafunctional)

### Bug Fixes

- `fold_left` and `fold_right` had incorrect order of arguments for passed function<|MERGE_RESOLUTION|>--- conflicted
+++ resolved
@@ -2,13 +2,10 @@
 
 ## Release 1.6
 
-<<<<<<< HEAD
 - Added Python version to GitHub Action workflow job steps and set Black to show required formatting changes
-=======
 - Upgraded pre-commit hooks (pre-commit-hooks to `v5.0.0` and ruff-pre-commit to `v0.6.0`)
 - Added [run-test.sh](run-tests.sh) script that runs all checks on code
 - Added support for Python 3.12 and 3.13 by upgrading Pylint and disabling/fixing Pylint errors
->>>>>>> f37c2f14
 - Corrected and improved language consistency in [readme](README.md) and `CHANGELOG.md`
 
 ## Release 1.5
