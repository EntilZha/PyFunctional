# Changelog

## Release 1.6

<<<<<<< HEAD
- Fixed tests failing (to find test files) when running from the IDE or the terminal when not in the right directory
=======
- Added Python version to GitHub Action workflow job steps and set Black to show required formatting changes
>>>>>>> eaf88f9c
- Upgraded pre-commit hooks (pre-commit-hooks to `v5.0.0` and ruff-pre-commit to `v0.6.0`)
- Added [run-test.sh](run-tests.sh) script that runs all checks on code
- Added support for Python 3.12 and 3.13 by upgrading Pylint and disabling/fixing Pylint errors
- Corrected and improved language consistency in [readme](README.md) and `CHANGELOG.md`

## Release 1.5

## Release 1.4

- Added support for empty sequence expressions `seq()`, `pseq()` (#159)
- Added `no_wrap` option to `head()`, `head_option()`, `first()`, `last()` and `last_option()`, as well as to `seq()`, `pseq()` and `Sequence` constructor

## Release 1.3.0

- Added precompute attribute to reverse transformation (#137)
- Updated setup.py dill to requirements.txt (#138)
- Docstring of tail fixed (#140)
- Added extend feature (#144)

## Release 1.2.0

- Fixed Broken link in readme
- Loosened version requirements #129
- Fixed lint errors
- Fixed StopIteration errors for Python 3.7 #132
- Dropped support for python 3.4

## Release 1.1.3

- Fixed bug in `partition` https://github.com/EntilZha/PyFunctional/issues/124

## Release 1.1.0

- Implemented optimized version of `reduce_by_key`
- Implemented `count_by_key`
- Implemented `count_by_value`
- Implemented `accumulate` https://github.com/EntilZha/PyFunctional/pull/104
- Added support for variance on versions of certain packages: https://github.com/EntilZha/PyFunctional/pull/117 and https://github.com/EntilZha/PyFunctional/pull/116
- Various typo fixes
- Various CI fixes
- Dropped CI testing and official support for Python 3.3
- Made import much faster by loading pandas more lazily https://github.com/EntilZha/PyFunctional/issues/99

### Bug Fixes

- Fixed bug in `grouped` https://github.com/EntilZha/PyFunctional/pull/123
- Fixed bug in `to_csv` https://github.com/EntilZha/PyFunctional/pull/123
- Fixed bug with incorrect wrapping of pandas dataframes https://github.com/EntilZha/PyFunctional/pull/122
- Fixed issue with `first/head` evaluating entire sequence https://github.com/EntilZha/PyFunctional/commit/fb8f3686cf94f072f4e6ed23a361952de1447dc8

## Release 1.0.0

Reaching `1.0` primarily means that API stability has been reached, so I don't expect to run into many new breaking changes.

### New Features

- Added optional initial value for `reduce` (https://github.com/EntilZha/PyFunctional/issues/86)
- Added table of contents to readme (https://github.com/EntilZha/PyFunctional/issues/88)
- Added data interchange tutorial with pandas (https://github.com/EntilZha/PyFunctional/blob/master/examples/PyFunctional-pandas-tutorial.ipynb)
- Implemented `itertools.starmap` as `Sequence.starmap` and `Sequence.smap` (https://github.com/EntilZha/PyFunctional/issues/90)
- Added interface to `csv.DictReader` via `seq.csv_dict_reader` (https://github.com/EntilZha/PyFunctional/issues/92)
- Improved `_html_repr_`, `show` and `tabulate` by auto detecting named tuples as column names (https://github.com/EntilZha/PyFunctional/issues/91)
- Improved `_html_repr_` and `show` to tell the user 10 of N rows are being shown if there are more than 10 rows (https://github.com/EntilZha/PyFunctional/issues/94)

### Dependencies and Supported Python Versions

- Bumped version dependencies (https://github.com/EntilZha/PyFunctional/issues/89)
- Added Python 3.6 via Travis CI testing

## Release 0.8.0

### New Features

- Implemented pretty html repr for Jupyter
- Implemented proper parsing of pandas DataFrames
- Added feature to detect when it's possible to pretty print a table and do so
- `list`/`to_list` have a parameter `n` to limit number of results

### Bug Fixes

- Fixed bug where `grouped` unnecessarily forces precomputation of sequence
- Removed package installations from default requirements that sometimes break installation on barebones systems in python 2.7

## Release 0.7.0

### New Features

- Auto parallelization by using `pseq` instead of `seq`. Details at https://github.com/EntilZha/PyFunctional/issues/47
- Parallel functions: `map`, `select`, `filter`, `filter_not`, `where`, `flatten`, and `flat_map`
- Compressed file IO support for `gzip`/`lzma`/`bz2` as detailed at https://github.com/EntilZha/PyFunctional/issues/54
- Cartesian product from `itertools.product` implemented as `Pipeline.cartesian`
- Website at [pyfunctional.pedro.ai](http://pyfunctional.pedro.ai) and docs at [docs.pyfunctional.pedro.ai](http://docs.pyfunctional.pedro.ai)

### Bug Fixes

- No option for encoding in `to_json` https://github.com/EntilZha/PyFunctional/issues/70

### Internal Changes

- Pinned versions of all dependencies

### Contributors

- Thanks to [versae](https://github.com/versae) for implementing most of the `pseq` feature!
- Thanks to [ChuyuHsu](https://github.com/ChuyuHsu) for implementing large parts of the compression feature!

## Release 0.6.0

### New Features

- Added support for reading to and from SQLite databases
- Changed project name from `ScalaFunctional` to `PyFunctional` 
- Added `to_pandas` call integration

### Internal Changes

- Changed code quality check service

## Release 0.5.0

### New Features

- Added delimiter option on `to_file`
- `Sequence.sliding` to create a sliding window from a list of elements

### Internal Changes

- Changed all relative imports to absolute imports with `__future__.absolute_import`

### Bug Fixes

- Fixed case where `_wrap` is changing named tuples to arrays when it should preserve them
- Fixed documentation on `to_file` which incorrectly copied from `seq.open` delimiter parameter
- Fixed `Sequence.zip_with_index` behavior, which used to mimic `enumerate` by zipping on the left side
  while Scala and Spark zip on the right side. This introduces different but more flexible
  behavior in combination with `enumerate`. A start parameter was also added like in `enumerate`

## Release 0.4.1

Fixed python 3 build error due to wheel installation of enum34. Package no longer depends on enum34

## Release 0.4.0

### New Features

- Official and tested support for python 3.5. Thus `ScalaFunctional` is tested on Python 2.7, 3.3,
  3.4, 3.5, pypy, and pypy3
- `aggregate` from LINQ
- `order_by` from LINQ
- `where` from LINQ
- `select` from LINQ
- `average` from LINQ
- `sum` modified to allow LINQ projected sum
- `product` modified to allow LINQ projected product
- `seq.jsonl` to read jsonl files
- `seq.json` to read json files
- `seq.open` to read files
- `seq.csv` to read csv files
- `seq.range` to create range sequences
- `Sequence.to_jsonl` to save jsonl files
- `Sequence.to_json` to save json files
- `Sequence.to_file` to save files
- `Sequence.to_csv` to save csv files
- Improved documentation with more examples and mention LINQ explicitly
- Changed PyPi keywords to improve discoverability
- Created [Google groups mailing list](https://groups.google.com/forum/#!forum/scalafunctional)

### Bug Fixes

- `fold_left` and `fold_right` had incorrect order of arguments for passed function<|MERGE_RESOLUTION|>--- conflicted
+++ resolved
@@ -2,11 +2,8 @@
 
 ## Release 1.6
 
-<<<<<<< HEAD
 - Fixed tests failing (to find test files) when running from the IDE or the terminal when not in the right directory
-=======
 - Added Python version to GitHub Action workflow job steps and set Black to show required formatting changes
->>>>>>> eaf88f9c
 - Upgraded pre-commit hooks (pre-commit-hooks to `v5.0.0` and ruff-pre-commit to `v0.6.0`)
 - Added [run-test.sh](run-tests.sh) script that runs all checks on code
 - Added support for Python 3.12 and 3.13 by upgrading Pylint and disabling/fixing Pylint errors
