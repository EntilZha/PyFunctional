--- conflicted
+++ resolved
@@ -2,11 +2,8 @@
 
 ## Release 1.6
 
-<<<<<<< HEAD
 - Upgraded pre-commit hooks (pre-commit-hooks to `v5.0.0` and ruff-pre-commit to `v0.6.0`)
-=======
 - Corrected and improved language consistency in [readme](README.md) and `CHANGELOG.md`
->>>>>>> 07ff9cd5
 
 ## Release 1.5
 
