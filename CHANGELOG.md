# Changelog

## Release 1.6

<<<<<<< HEAD
- Added Python version to GitHub Action workflow job steps and set Black to show required formatting changes
=======
- Corrected and improved language consistency in [readme](README.md) and `CHANGELOG.md`
>>>>>>> 07ff9cd5

## Release 1.5

## Release 1.4

- Added support for empty sequence expressions `seq()`, `pseq()` (#159)
- Added `no_wrap` option to `head()`, `head_option()`, `first()`, `last()` and `last_option()`, as well as to `seq()`, `pseq()` and `Sequence` constructor

## Release 1.3.0

- Added precompute attribute to reverse transformation (#137)
- Updated setup.py dill to requirements.txt (#138)
- Docstring of tail fixed (#140)
- Added extend feature (#144)

## Release 1.2.0

- Fixed Broken link in readme
- Loosened version requirements #129
- Fixed lint errors
- Fixed StopIteration errors for Python 3.7 #132
- Dropped support for python 3.4

## Release 1.1.3

- Fixed bug in `partition` https://github.com/EntilZha/PyFunctional/issues/124

## Release 1.1.0

- Implemented optimized version of `reduce_by_key`
- Implemented `count_by_key`
- Implemented `count_by_value`
- Implemented `accumulate` https://github.com/EntilZha/PyFunctional/pull/104
- Added support for variance on versions of certain packages: https://github.com/EntilZha/PyFunctional/pull/117 and https://github.com/EntilZha/PyFunctional/pull/116
- Various typo fixes
- Various CI fixes
- Dropped CI testing and official support for Python 3.3
- Made import much faster by loading pandas more lazily https://github.com/EntilZha/PyFunctional/issues/99

### Bug Fixes

- Fixed bug in `grouped` https://github.com/EntilZha/PyFunctional/pull/123
- Fixed bug in `to_csv` https://github.com/EntilZha/PyFunctional/pull/123
- Fixed bug with incorrect wrapping of pandas dataframes https://github.com/EntilZha/PyFunctional/pull/122
- Fixed issue with `first/head` evaluating entire sequence https://github.com/EntilZha/PyFunctional/commit/fb8f3686cf94f072f4e6ed23a361952de1447dc8

## Release 1.0.0

Reaching `1.0` primarily means that API stability has been reached, so I don't expect to run into many new breaking changes.

### New Features

- Added optional initial value for `reduce` (https://github.com/EntilZha/PyFunctional/issues/86)
- Added table of contents to readme (https://github.com/EntilZha/PyFunctional/issues/88)
- Added data interchange tutorial with pandas (https://github.com/EntilZha/PyFunctional/blob/master/examples/PyFunctional-pandas-tutorial.ipynb)
- Implemented `itertools.starmap` as `Sequence.starmap` and `Sequence.smap` (https://github.com/EntilZha/PyFunctional/issues/90)
- Added interface to `csv.DictReader` via `seq.csv_dict_reader` (https://github.com/EntilZha/PyFunctional/issues/92)
- Improved `_html_repr_`, `show` and `tabulate` by auto detecting named tuples as column names (https://github.com/EntilZha/PyFunctional/issues/91)
- Improved `_html_repr_` and `show` to tell the user 10 of N rows are being shown if there are more than 10 rows (https://github.com/EntilZha/PyFunctional/issues/94)

### Dependencies and Supported Python Versions

- Bumped version dependencies (https://github.com/EntilZha/PyFunctional/issues/89)
- Added Python 3.6 via Travis CI testing

## Release 0.8.0

### New Features

- Implemented pretty html repr for Jupyter
- Implemented proper parsing of pandas DataFrames
- Added feature to detect when it's possible to pretty print a table and do so
- `list`/`to_list` have a parameter `n` to limit number of results

### Bug Fixes

- Fixed bug where `grouped` unnecessarily forces precomputation of sequence
- Removed package installations from default requirements that sometimes break installation on barebones systems in python 2.7

## Release 0.7.0

### New Features

- Auto parallelization by using `pseq` instead of `seq`. Details at https://github.com/EntilZha/PyFunctional/issues/47
- Parallel functions: `map`, `select`, `filter`, `filter_not`, `where`, `flatten`, and `flat_map`
- Compressed file IO support for `gzip`/`lzma`/`bz2` as detailed at https://github.com/EntilZha/PyFunctional/issues/54
- Cartesian product from `itertools.product` implemented as `Pipeline.cartesian`
- Website at [pyfunctional.pedro.ai](http://pyfunctional.pedro.ai) and docs at [docs.pyfunctional.pedro.ai](http://docs.pyfunctional.pedro.ai)

### Bug Fixes

- No option for encoding in `to_json` https://github.com/EntilZha/PyFunctional/issues/70

### Internal Changes

- Pinned versions of all dependencies

### Contributors

- Thanks to [versae](https://github.com/versae) for implementing most of the `pseq` feature!
- Thanks to [ChuyuHsu](https://github.com/ChuyuHsu) for implementing large parts of the compression feature!

## Release 0.6.0

### New Features

- Added support for reading to and from SQLite databases
- Changed project name from `ScalaFunctional` to `PyFunctional` 
- Added `to_pandas` call integration

### Internal Changes

- Changed code quality check service

## Release 0.5.0

### New Features

- Added delimiter option on `to_file`
- `Sequence.sliding` to create a sliding window from a list of elements

### Internal Changes

- Changed all relative imports to absolute imports with `__future__.absolute_import`

### Bug Fixes

- Fixed case where `_wrap` is changing named tuples to arrays when it should preserve them
- Fixed documentation on `to_file` which incorrectly copied from `seq.open` delimiter parameter
- Fixed `Sequence.zip_with_index` behavior, which used to mimic `enumerate` by zipping on the left side
  while Scala and Spark zip on the right side. This introduces different but more flexible
  behavior in combination with `enumerate`. A start parameter was also added like in `enumerate`

## Release 0.4.1

Fixed python 3 build error due to wheel installation of enum34. Package no longer depends on enum34

## Release 0.4.0

### New Features

- Official and tested support for python 3.5. Thus `ScalaFunctional` is tested on Python 2.7, 3.3,
  3.4, 3.5, pypy, and pypy3
- `aggregate` from LINQ
- `order_by` from LINQ
- `where` from LINQ
- `select` from LINQ
- `average` from LINQ
- `sum` modified to allow LINQ projected sum
- `product` modified to allow LINQ projected product
- `seq.jsonl` to read jsonl files
- `seq.json` to read json files
- `seq.open` to read files
- `seq.csv` to read csv files
- `seq.range` to create range sequences
- `Sequence.to_jsonl` to save jsonl files
- `Sequence.to_json` to save json files
- `Sequence.to_file` to save files
- `Sequence.to_csv` to save csv files
- Improved documentation with more examples and mention LINQ explicitly
- Changed PyPi keywords to improve discoverability
- Created [Google groups mailing list](https://groups.google.com/forum/#!forum/scalafunctional)

### Bug Fixes

- `fold_left` and `fold_right` had incorrect order of arguments for passed function<|MERGE_RESOLUTION|>--- conflicted
+++ resolved
@@ -2,11 +2,8 @@
 
 ## Release 1.6
 
-<<<<<<< HEAD
 - Added Python version to GitHub Action workflow job steps and set Black to show required formatting changes
-=======
 - Corrected and improved language consistency in [readme](README.md) and `CHANGELOG.md`
->>>>>>> 07ff9cd5
 
 ## Release 1.5
 
