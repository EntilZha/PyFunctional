--- conflicted
+++ resolved
@@ -2,11 +2,8 @@
 
 ## Release 1.6
 
-<<<<<<< HEAD
 - Upgraded pre-commit hooks (pre-commit-hooks to `v5.0.0` and ruff-pre-commit to `v0.6.0`)
-=======
 - Added support for Python 3.12 and 3.13 by upgrading Pylint and disabling/fixing Pylint errors
->>>>>>> 316a1948
 - Corrected and improved language consistency in [readme](README.md) and `CHANGELOG.md`
 
 ## Release 1.5
