--- conflicted
+++ resolved
@@ -15,151 +15,8 @@
 
 class Stream(object):
     """
-<<<<<<< HEAD
     Represents and implements a stream. The responsibility of this class is to provide the APi
     entry point and separate the responsibilities of Sequence and ExecutionEngine.
-=======
-    Primary entrypoint for the functional package. Returns a functional.pipeline.Sequence wrapping
-    the original sequence.
-
-    Additionally it parses various types of input to a Sequence as best it can.
-
-    >>> seq([1, 2, 3])
-    [1, 2, 3]
-
-    >>> seq(1, 2, 3)
-    [1, 2, 3]
-
-    >>> seq(1)
-    [1]
-
-    >>> seq(range(4))
-    [0, 1, 2, 3]
-
-    >>> type(seq([1, 2]))
-    functional.pipeline.Sequence
-
-    >>> type(Sequence([1, 2]))
-    functional.pipeline.Sequence
-
-    :param args: Three types of arguments are valid.
-        1) Iterable which is then directly wrapped as a Sequence
-        2) A list of arguments is converted to a Sequence
-        3) A single non-iterable is converted to a single element Sequence
-    :return: wrapped sequence
-
-    """
-    if len(args) == 0:
-        raise TypeError("seq() takes at least 1 argument ({0} given)".format(len(args)))
-    elif len(args) > 1:
-        return Sequence(list(args))
-    elif is_primitive(args[0]):
-        return Sequence([args[0]])
-    else:
-        return Sequence(args[0])
-
-
-def open(path, delimiter=None, mode='r', buffering=-1, encoding=None,
-         errors=None, newline=None):
-    """
-    Additional entry point to Sequence which parses input files as defined by options. Path
-    specifies what file to parse. If delimiter is not None, then the file is read in bulk then
-    split on it. If it is None (the default), then the file is parsed as sequence of lines. The
-    rest of the options are passed directly to builtins.open with the exception that write/append
-    file modes is not allowed.
-
-    >>> seq.open('examples/gear_list.txt').take(1)
-    [u'tent\n']
-
-    :param path: path to file
-    :param delimiter: delimiter to split joined text on. if None, defaults to file.readlines()
-    :param mode: file open mode
-    :param buffering: passed to builtins.open
-    :param encoding: passed to builtins.open
-    :param errors: passed to builtins.open
-    :param newline: passed to builtins.open
-    :return: output of file depending on options wrapped in a Sequence via seq
-    """
-    if not re.match('^[rbt]{1,3}$', mode):
-        raise ValueError('mode argument must be only have r, b, and t')
-
-    compress_cls = get_compressed_cls(path)
-
-    if compress_cls is not None:
-        return seq(compress_cls(path, mode=mode, buffering=buffering, encoding=encoding, errors=errors,
-                         newline=newline))
-
-    if delimiter is None:
-        return seq(
-            ReusableFile(path, mode=mode, buffering=buffering, encoding=encoding, errors=errors,
-                         newline=newline))
-    else:
-        with builtins.open(path, mode=mode, buffering=buffering, encoding=encoding, errors=errors,
-                           newline=newline) as data:
-            return seq(''.join(data.readlines()).split(delimiter))
-
-
-def range(*args):
-    """
-    Additional entry point to Sequence which wraps the builtin range generator.
-    seq.range(args) is equivalent to seq(range(args)).
-
-    >>> seq.range(1, 8, 2)
-    [1, 3, 5, 7]
-
-    :param args: args to range function
-    :return: range(args) wrapped by a sequence
-    """
-    rng = builtins.range(*args)
-    return seq(rng)
-
-
-def csv(csv_file, dialect='excel', **fmt_params):
-    """
-    Additional entry point to Sequence which parses the input of a csv stream or file according
-    to the defined options. csv_file can be a filepath or an object that implements the iterator
-    interface (defines next() or __next__() depending on python version).
-
-    >>> seq.csv('examples/camping_purchases.csv').take(2)
-    [['1', 'tent', '300'], ['2', 'food', '100']]
-
-    :param csv_file: path to file or iterator object
-    :param dialect: dialect of csv, passed to csv.reader
-    :param fmt_params: options passed to csv.reader
-    :return: Sequence wrapping csv file
-    """
-    if isinstance(csv_file, str):
-        input_file = ReusableFile(csv_file, mode='r')
-    elif hasattr(csv_file, 'next') or hasattr(csv_file, '__next__'):
-        input_file = csv_file
-    else:
-        raise ValueError('csv_file must be a file path or implement the iterator interface')
-
-    csv_input = csvapi.reader(input_file, dialect=dialect, **fmt_params)
-    return seq(csv_input).cache(delete_lineage=True)
-
-
-def jsonl(jsonl_file):
-    """
-    Additional entry point to Sequence which parses the input of a jsonl file stream or file from
-    the given path. Jsonl formatted files have a single valid json value on each line which is
-    parsed by the python json module.
-
-    >>> seq.jsonl('examples/chat_logs.jsonl').first()
-    {u'date': u'10/09', u'message': u'hello anyone there?', u'user': u'bob'}
-
-    :param jsonl_file: path or file containing jsonl content
-    :return: Sequence wrapping jsonl file
-    """
-    if isinstance(jsonl_file, str):
-        input_file = ReusableFile(jsonl_file)
-    else:
-        input_file = jsonl_file
-    return seq(input_file).map(jsonapi.loads).cache(delete_lineage=True)
-
-
-def json(json_file):
->>>>>>> 041a6825
     """
     def __call__(self, *args):
         """
@@ -210,6 +67,13 @@
         """
         if not re.match('^[rbt]{1,3}$', mode):
             raise ValueError('mode argument must be only have r, b, and t')
+
+        compress_cls = get_compressed_cls(path)
+
+        if compress_cls is not None:
+            return self(compress_cls(path, mode=mode, buffering=buffering, encoding=encoding,
+                                     errors=errors, newline=newline))
+
         if delimiter is None:
             return self(
                 ReusableFile(path, mode=mode, buffering=buffering,
